"""Python bindings for 0MQ."""

#
#    Copyright (c) 2010 Brian E. Granger
#
#    This file is part of pyzmq.
#
#    pyzmq is free software; you can redistribute it and/or modify it under
#    the terms of the Lesser GNU General Public License as published by
#    the Free Software Foundation; either version 3 of the License, or
#    (at your option) any later version.
#
#    pyzmq is distributed in the hope that it will be useful,
#    but WITHOUT ANY WARRANTY; without even the implied warranty of
#    MERCHANTABILITY or FITNESS FOR A PARTICULAR PURPOSE.  See the
#    Lesser GNU General Public License for more details.
#
#    You should have received a copy of the Lesser GNU General Public License
#    along with this program.  If not, see <http://www.gnu.org/licenses/>.
#

#-----------------------------------------------------------------------------
# Imports
#-----------------------------------------------------------------------------


from stdlib cimport *
from python_string cimport PyString_FromStringAndSize
from python_string cimport PyString_AsStringAndSize
from python_string cimport PyString_AsString, PyString_Size

cdef extern from "Python.h":
    ctypedef int Py_ssize_t

import cPickle as pickle
import random
import struct

try:
    import json
except ImportError:
    try:
        import simplejson as json
    except ImportError:
        json = None

include "allocate.pxi"

#-----------------------------------------------------------------------------
# Import the C header files
#-----------------------------------------------------------------------------

cdef extern from "errno.h" nogil:
    enum: EINVAL
    enum: EAGAIN

cdef extern from "string.h" nogil:
    void *memcpy(void *dest, void *src, size_t n)
    size_t strlen(char *s)

cdef extern from "zmq_compat.h":
    ctypedef signed long long int64_t "pyzmq_int64_t"

# cdef extern from *:
#     # This isn't necessarily a signed long long, but this will let Cython
#     # get it right.
#     ctypedef signed long long int64_t

cdef extern from "zmq.h" nogil:
    enum: ZMQ_HAUSNUMERO
    enum: ENOTSUP
    enum: EPROTONOSUPPORT
    enum: ENOBUFS
    enum: ENETDOWN
    enum: EADDRINUSE
    enum: EADDRNOTAVAIL
    enum: ECONNREFUSED
    enum: EINPROGRESS
    enum: EMTHREAD
    enum: EFSM
    enum: ENOCOMPATPROTO

    enum: errno
    char *zmq_strerror (int errnum)
    int zmq_errno()

    enum: ZMQ_MAX_VSM_SIZE # 30
    enum: ZMQ_DELIMITER # 31
    enum: ZMQ_VSM # 32

    ctypedef struct zmq_msg_t:
        void *content
        unsigned char shared
        unsigned char vsm_size
        unsigned char vsm_data [ZMQ_MAX_VSM_SIZE]
    
    ctypedef void zmq_free_fn(void *data, void *hint)
    
    int zmq_msg_init (zmq_msg_t *msg)
    int zmq_msg_init_size (zmq_msg_t *msg, size_t size)
    int zmq_msg_init_data (zmq_msg_t *msg, void *data,
        size_t size, zmq_free_fn *ffn, void *hint)
    int zmq_msg_close (zmq_msg_t *msg)
    int zmq_msg_move (zmq_msg_t *dest, zmq_msg_t *src)
    int zmq_msg_copy (zmq_msg_t *dest, zmq_msg_t *src)
    void *zmq_msg_data (zmq_msg_t *msg)
    size_t zmq_msg_size (zmq_msg_t *msg)
    
    enum: ZMQ_POLL # 1

    void *zmq_init (int app_threads, int io_threads, int flags)
    int zmq_term (void *context)

    enum: ZMQ_P2P # 0, deprecated, use ZMQ_PAIR
    enum: ZMQ_PAIR # 0
    enum: ZMQ_PUB # 1
    enum: ZMQ_SUB # 2
    enum: ZMQ_REQ # 3
    enum: ZMQ_REP # 4
    enum: ZMQ_XREQ # 5
    enum: ZMQ_XREP # 6
    enum: ZMQ_UPSTREAM # 7
    enum: ZMQ_DOWNSTREAM # 8

    enum: ZMQ_HWM # 1
    enum: ZMQ_LWM # 2
    enum: ZMQ_SWAP # 3
    enum: ZMQ_AFFINITY # 4
    enum: ZMQ_IDENTITY # 5
    enum: ZMQ_SUBSCRIBE # 6
    enum: ZMQ_UNSUBSCRIBE # 7
    enum: ZMQ_RATE # 8
    enum: ZMQ_RECOVERY_IVL # 9
    enum: ZMQ_MCAST_LOOP # 10
    enum: ZMQ_SNDBUF # 11
    enum: ZMQ_RCVBUF # 12
    enum: ZMQ_RCVMORE # 13

    enum: ZMQ_NOBLOCK # 1
    enum: ZMQ_SNDMORE # 2

    void *zmq_socket (void *context, int type)
    int zmq_close (void *s)
    int zmq_setsockopt (void *s, int option, void *optval, size_t optvallen)
    int zmq_getsockopt (void *s, int option, void *optval, size_t *optvallen)
    int zmq_bind (void *s, char *addr)
    int zmq_connect (void *s, char *addr)
    int zmq_send (void *s, zmq_msg_t *msg, int flags)
    int zmq_recv (void *s, zmq_msg_t *msg, int flags)
    
    enum: ZMQ_POLLIN # 1
    enum: ZMQ_POLLOUT # 2
    enum: ZMQ_POLLERR # 4

    ctypedef struct zmq_pollitem_t:
        void *socket
        int fd
        # #if defined _WIN32
        #     SOCKET fd;
        short events
        short revents

    int zmq_poll (zmq_pollitem_t *items, int nitems, long timeout)


#-----------------------------------------------------------------------------
# Python module level constants
#-----------------------------------------------------------------------------

NOBLOCK = ZMQ_NOBLOCK
PAIR = ZMQ_PAIR
P2P = ZMQ_P2P  # Deprecated, use PAIR
PUB = ZMQ_PUB
SUB = ZMQ_SUB
REQ = ZMQ_REQ
REP = ZMQ_REP
XREQ = ZMQ_XREQ
XREP = ZMQ_XREP
UPSTREAM = ZMQ_UPSTREAM
DOWNSTREAM = ZMQ_DOWNSTREAM
HWM = ZMQ_HWM
LWM = ZMQ_LWM
SWAP = ZMQ_SWAP
AFFINITY = ZMQ_AFFINITY
IDENTITY = ZMQ_IDENTITY
SUBSCRIBE = ZMQ_SUBSCRIBE
UNSUBSCRIBE = ZMQ_UNSUBSCRIBE
RATE = ZMQ_RATE
RECOVERY_IVL = ZMQ_RECOVERY_IVL
MCAST_LOOP = ZMQ_MCAST_LOOP
SNDBUF = ZMQ_SNDBUF
RCVBUF = ZMQ_RCVBUF
RCVMORE = ZMQ_RCVMORE
SNDMORE = ZMQ_SNDMORE
POLL = ZMQ_POLL
POLLIN = ZMQ_POLLIN
POLLOUT = ZMQ_POLLOUT
POLLERR = ZMQ_POLLERR

#-----------------------------------------------------------------------------
# Error handling
#-----------------------------------------------------------------------------

def strerror(errnum):
    """Return the error string given the error number."""
    return zmq_strerror(errnum)

class ZMQError(Exception):
    """Base exception class for 0MQ errors in Python."""

    def __init__(self, error):
        if type(error) == int:
            self.errstr = strerror(error)
            self.errno = error
        else:
            self.errstr = error
            self.errno = None 

    def __str__(self):
        return self.errstr

#-----------------------------------------------------------------------------
# Code
#-----------------------------------------------------------------------------

cdef class Context:
    """Manage the lifecycle of a 0MQ context.

    Context(app_threads=1, io_threads=1, flags=0)

    Parameters
    ----------
    app_threads : int
        The number of application threads.
    io_threads : int
        The number of IO threads.
    flags : int
        Any of the Context flags.  Use zmq.POLL to put all sockets into
        non blocking mode and use poll.
    """

    cdef void *handle

    def __cinit__(self, int app_threads=1, int io_threads=1, int flags=0):
        self.handle = NULL
        self.handle = zmq_init(app_threads, io_threads, flags)
        if self.handle == NULL:
            raise ZMQError(zmq_errno())

    def __dealloc__(self):
        cdef int rc
        if self.handle != NULL:
            rc = zmq_term(self.handle)
            if rc != 0:
                raise ZMQError(zmq_errno())

    def socket(self, int socket_type):
        """Create a Socket associated with this Context.

        Parameters
        ----------
        socket_type : int
            The socket type, which can be any of the 0MQ socket types: 
            REQ, REP, PUB, SUB, PAIR, XREQ, XREP, UPSTREAM, DOWNSTREAM.
        """
        return Socket(self, socket_type)


cdef class Socket:
    """A 0MQ socket.

    Socket(context, socket_type)

    Parameters
    ----------
    context : Context
        The 0MQ Context this Socket belongs to.
    socket_type : int
        The socket type, which can be any of the 0MQ socket types: 
        REQ, REP, PUB, SUB, PAIR, XREQ, XREP, UPSTREAM, DOWNSTREAM.
    """

    cdef void *handle
    cdef public int socket_type
    # Hold on to a reference to the context to make sure it is not garbage
    # collected until the socket it done with it.
    cdef public Context context
    cdef public object closed

    def __cinit__(self, Context context, int socket_type):
        self.handle = NULL
        self.context = context
        self.socket_type = socket_type
        self.handle = zmq_socket(context.handle, socket_type)
        if self.handle == NULL:
            raise ZMQError(zmq_errno())
        self.closed = False

    def __dealloc__(self):
        self.close()

    def close(self):
        """Close the socket.

        This can be called to close the socket by hand. If this is not
        called, the socket will automatically be closed when it is
        garbage collected.
        """
        cdef int rc
        if self.handle != NULL and not self.closed:
            rc = zmq_close(self.handle)
            if rc != 0:
                raise ZMQError(zmq_errno())
            self.handle = NULL
            self.closed = True

    def _check_closed(self):
        if self.closed:
            raise ZMQError("Cannot complete operation, Socket is closed.")

    def setsockopt(self, int option, optval):
        """Set socket options.

        See the 0MQ documentation for details on specific options.

        Parameters
        ----------
        option : str
            The name of the option to set. Can be any of: SUBSCRIBE, 
            UNSUBSCRIBE, IDENTITY, HWM, LWM, SWAP, AFFINITY, RATE, 
            RECOVERY_IVL, MCAST_LOOP, SNDBUF, RCVBUF.
        optval : int or str
            The value of the option to set.
        """
        cdef int64_t optval_int_c
        cdef int rc

        self._check_closed()

        if option in [SUBSCRIBE, UNSUBSCRIBE, IDENTITY]:
            if not isinstance(optval, str):
                raise TypeError('expected str, got: %r' % optval)
            rc = zmq_setsockopt(
                self.handle, option,
                PyString_AsString(optval), PyString_Size(optval)
            )
        elif option in [HWM, LWM, SWAP, AFFINITY, RATE, RECOVERY_IVL,
                        MCAST_LOOP, SNDBUF, RCVBUF]:
            if not isinstance(optval, int):
                raise TypeError('expected int, got: %r' % optval)
            optval_int_c = optval
            rc = zmq_setsockopt(
                self.handle, option,
                &optval_int_c, sizeof(int64_t)
            )
        else:
            raise ZMQError(EINVAL)

        if rc != 0:
            raise ZMQError(zmq_errno())

    def getsockopt(self, int option):
        """Get the value of a socket option.

        See the 0MQ documentation for details on specific options.

        Parameters
        ----------
        option : str
            The name of the option to set. Can be any of: 
            IDENTITY, HWM, LWM, SWAP, AFFINITY, RATE, 
            RECOVERY_IVL, MCAST_LOOP, SNDBUF, RCVBUF, RCVMORE.

        Returns
        -------
        The value of the option as a string or int.
        """
        cdef int64_t optval_int_c
        cdef char identity_str_c [255]
        cdef size_t sz
        cdef int rc

        self._check_closed()

        if option in [IDENTITY]:
            sz = 255
            rc = zmq_getsockopt(self.handle, option, <void *>identity_str_c, &sz)
            if rc != 0:
                raise ZMQError(zmq_strerror(zmq_errno()))
            result = PyString_FromStringAndSize(<char *>identity_str_c, sz)
        elif option in [HWM, LWM, SWAP, AFFINITY, RATE, RECOVERY_IVL,
                        MCAST_LOOP, SNDBUF, RCVBUF, RCVMORE]:
            sz = sizeof(int64_t)
            rc = zmq_getsockopt(self.handle, option, <void *>&optval_int_c, &sz)
            if rc != 0:
                raise ZMQError(zmq_strerror(zmq_errno()))
            result = optval_int_c
        else:
            raise ZMQError(zmq_strerror(EINVAL))

        return result

    def bind(self, addr):
        """Bind the socket to an address.

        This causes the socket to listen on a network port. Sockets on the
        other side of this connection will use :meth:`Sockiet.connect` to
        connect to this socket.

        Parameters
        ----------
        addr : str
            The address string. This has the form 'protocol://interface:port',
            for example 'tcp://127.0.0.1:5555'. Protocols supported are
            tcp, upd, pgm, iproc and ipc.
        """
        cdef int rc

        self._check_closed()

        if not isinstance(addr, str):
            raise TypeError('expected str, got: %r' % addr)
        rc = zmq_bind(self.handle, addr)
        if rc != 0:
            raise ZMQError(zmq_errno())

    def bind_to_random_port(self, addr, min_port=2000, max_port=20000, max_tries=100):
        """Bind this socket to a random port in a range.

        Parameters
        ----------
        addr : str
            The address string without the port to pass to :meth:`Socket.bind`.
        min_port : int
            The minimum port in the range of ports to try.
        max_port : int
            The maximum port in the range of ports to try.
        max_tries : int
            The number of attempt to bind.

        Returns
        -------
        port : int
            The port the socket was bound to.
        """
        for i in range(max_tries):
            try:
                port = random.randrange(min_port, max_port)
                self.bind('%s:%s' % (addr, port))
            except ZMQError:
                pass
            else:
                return port
        raise ZMQError("Could not bind socket to random port.")

    def connect(self, addr):
        """Connect to a remote 0MQ socket.

        Parameters
        ----------
        addr : str
            The address string. This has the form 'protocol://interface:port',
            for example 'tcp://127.0.0.1:5555'. Protocols supported are
            tcp, upd, pgm, iproc and ipc.
        """
        cdef int rc

        self._check_closed()

        if not isinstance(addr, str):
            raise TypeError('expected str, got: %r' % addr)
        rc = zmq_connect(self.handle, addr)
        if rc != 0:
            raise ZMQError(zmq_errno())

    def send(self, msg, int flags=0):
        """Send a message.

        This queues the message to be sent by the IO thread at a later time.

        Parameters
        ----------
        flags : int
            Any supported flag: NOBLOCK, SNDMORE.

        Returns
        -------
        result : bool
            True if message was send, raises error otherwise.
        """
        cdef int rc, rc2
        cdef zmq_msg_t data
        cdef char *msg_c
        cdef Py_ssize_t msg_c_len

        self._check_closed()

        if not isinstance(msg, str):
            raise TypeError('expected str, got: %r' % msg)

        # If zmq_msg_init_* fails do we need to call zmq_msg_close?

        PyString_AsStringAndSize(msg, &msg_c, &msg_c_len)
        # Copy the msg before sending. This avoids any complications with
        # the GIL, etc.
        rc = zmq_msg_init_size(&data, msg_c_len)
        memcpy(zmq_msg_data(&data), msg_c, zmq_msg_size(&data))

        if rc != 0:
            raise ZMQError(zmq_errno())

        with nogil:
            rc = zmq_send(self.handle, &data, flags)
        rc2 = zmq_msg_close(&data)

        # Shouldn't the error handling for zmq_msg_close come after that
        # of zmq_send?
        if rc2 != 0:
            raise ZMQError(zmq_errno())

        if rc != 0:
            raise ZMQError(zmq_errno())

        return True

    def recv(self, int flags=0):
        """Receive a message.

        Parameters
        ----------
        flags : int
            Any supported flag: NOBLOCK. If NOBLOCK is set, this method
            will return None if a message is not ready. If NOBLOCK is not
            set, then this method will block until a message arrives.

        Returns
        -------
        msg : str
            The returned message
        """
        cdef int rc
        cdef zmq_msg_t data

        self._check_closed()

        rc = zmq_msg_init(&data)
        if rc != 0:
            raise ZMQError(zmq_errno())

        with nogil:
            rc = zmq_recv(self.handle, &data, flags)

        if rc != 0:
            raise ZMQError(zmq_errno())

        try:
            msg = PyString_FromStringAndSize(
                <char *>zmq_msg_data(&data), 
                zmq_msg_size(&data)
            )
        finally:
            rc = zmq_msg_close(&data)

        if rc != 0:
<<<<<<< HEAD
            raise ZMQError(zmq_errno())
=======
            raise ZMQError(zmq_strerror(zmq_errno()))

>>>>>>> b2097cf6
        return msg

    def send_multipart(self, msg_parts, int flags=0):
        """Send a sequence of messages as a multipart message.

        Parameters
        ----------
        msg_parts : iterable
            A sequence of messages to send as a multipart message.
        flags : int
            Any supported flag: NOBLOCK, SNDMORE.
        """
        for msg in msg_parts[:-1]:
            self.send(msg, SNDMORE|flags)
        # Send the last part without the SNDMORE flag.
        self.send(msg_parts[-1], flags)

    def recv_multipart(self, int flags=0):
        """Receive a multipart message as a list of messages.

        Parameters
        ----------
        flags : int
            Any supported flag: NOBLOCK. If NOBLOCK is set, this method
            will return None if a message is not ready. If NOBLOCK is not
            set, then this method will block until a message arrives.

        Returns
        -------
        msg_parts : list
            A list of messages in the multipart message.
        """
        parts = []
        while True:
            part = self.recv(flags)
            parts.append(part)
            if self.rcvmore():
                continue
            else:
                break
        return parts

    def rcvmore(self):
        """Are there more parts to a multipart message."""
        more = self.getsockopt(RCVMORE)
        return bool(more)

    def send_pyobj(self, obj, flags=0, protocol=-1, ident=None):
        """Send a Python object as a message using pickle to serialize.

        Parameters
        ----------
        obj : Python object
            The Python object to send.
        flags : int
            Any valid send flag.
        protocol : int
            The pickle protocol number to use. Default of -1 will select
            the highest supported number. Use 0 for multiple platform
            support.
        ident : str
            The identity of the remote endpoint, with the length prefix
            included. This is prefixed to the message.
        """
        msg = pickle.dumps(obj, protocol)
        if ident is not None:
            msg = join_ident(ident, msg)
        return self.send(msg, flags)

    def recv_pyobj(self, flags=0, ident=False):
        """Receive a Python object as a message using pickle to serialize.

        Parameters
        ----------
        flags : int
            Any valid recv flag.

        Returns
        -------
        obj : Python object
            The Python object that arrives as a message.
        ident : bool
            If True, split off the identity and return (identity, obj).
        """
        s = self.recv(flags)
        if s is not None:
            if ident:
                ident, s = split_ident(s)
                return (ident, pickle.loads(s))
            else:
                return pickle.loads(s)

    def send_json(self, obj, flags=0, ident=None):
        """Send a Python object as a message using json to serialize.

        Parameters
        ----------
        obj : Python object
            The Python object to send.
        flags : int
            Any valid send flag.
        ident : str
            The identity of the remote endpoint, with the length prefix
            included. This is prefixed to the message.
        """
        if json is None:
            raise ImportError('json or simplejson library is required.')
        else:
            msg = json.dumps(obj, separators=(',',':'))
            if ident is not None:
                msg = join_ident(ident, msg)
            return self.send(msg, flags)

    def recv_json(self, flags=0, ident=False):
        """Receive a Python object as a message using json to serialize.

        Parameters
        ----------
        flags : int
            Any valid recv flag.
        ident : bool
            If True, split off the identity and return (identity, obj).

        Returns
        -------
        obj : Python object
            The Python object that arrives as a message.
        """
        if json is None:
            raise ImportError('json or simplejson library is required.')
        else:
            msg = self.recv(flags)
            if msg is not None:
                if ident:
                    ident, msg_buf = split_ident(msg)
                    return (ident, json.loads(str(msg_buf)))
                else:
                    return json.loads(msg)


def split_ident(msg):
    """Split a message into (identity, msg)."""
    # '\x11\x00\xbf\x1c\x9d\xd26\xb7J\xc6\x89\x9cb\x9f\xa8\xc98Yleft 15'
    ident_offset = struct.unpack('B', msg[0])[0] + 1
    ident_str = msg[:ident_offset]
    msg_buf = buffer(msg, ident_offset)
    return (ident_str, msg_buf)


def join_ident(ident, msg):
    """Prefix an identity to a message."""
    if not isinstance(msg, str):
        msg = str(msg)
    return ident + msg


def _poll(sockets, long timeout=-1):
    """Poll a set of 0MQ sockets, native file descs. or sockets.

    Parameters
    ----------
    sockets : list of tuples of (socket, flags)
        Each element of this list is a two-tuple containing a socket
        and a flags. The socket may be a 0MQ socket or any object with
        a :meth:`fileno` method. The flags can be zmq.POLLIN (for detecting
        for incoming messages), zmq.POLLOUT (for detecting that send is OK)
        or zmq.POLLIN|zmq.POLLOUT for detecting both.
    timeout : int
        The number of microseconds to poll for. Negative means no timeout.
    """
    cdef int rc, i
    cdef zmq_pollitem_t *pollitems = NULL
    cdef int nsockets = len(sockets)
    cdef Socket current_socket
    pollitems_o = allocate(nsockets*sizeof(zmq_pollitem_t),<void**>&pollitems)

    for i in range(nsockets):
        s = sockets[i][0]
        events = sockets[i][1]
        if isinstance(s, Socket):
            current_socket = s
            pollitems[i].socket = current_socket.handle
            pollitems[i].events = events
            pollitems[i].revents = 0
        elif isinstance(s, int):
            pollitems[i].socket = NULL
            pollitems[i].fd = s
            pollitems[i].events = events
            pollitems[i].revents = 0
        elif hasattr(s, 'fileno'):
            try:
                fileno = int(s.fileno())
            except:
                raise ValueError('fileno() must return an valid integer fd')
            else:
                pollitems[i].socket = NULL
                pollitems[i].fd = fileno
                pollitems[i].events = events
                pollitems[i].revents = 0
        else:
            raise TypeError(
                "Socket must be a 0MQ socket, an integer fd or have "
                "a fileno() method: %r" % s
            )

    # int zmq_poll (zmq_pollitem_t *items, int nitems, long timeout)
    with nogil:
        rc = zmq_poll(pollitems, nsockets, timeout)
    if rc == -1:
        raise ZMQError(zmq_errno())
    
    results = []
    for i in range(nsockets):
        s = sockets[i][0]
        # Return the fd for sockets, for compat. with select.poll.
        if hasattr(s, 'fileno'):
            s = s.fileno()
        revents = pollitems[i].revents
        # Only return sockets with non-zero status for compat. with select.poll.
        if revents > 0:
            results.append((s, revents))

    return results


class Poller(object):
    """An stateful poll interface that mirrors Python's built-in poll."""

    def __init__(self):
        self.sockets = {}

    def register(self, socket, flags=POLLIN|POLLOUT):
        """Register a 0MQ socket or native fd for I/O monitoring.

        Parameters
        ----------
        socket : zmq.Socket or native socket
            A zmq.Socket or any Python object having a :meth:`fileno` 
            method that returns a valid file descriptor.
        flags : int
            The events to watch for.  Can be POLLIN, POLLOUT or POLLIN|POLLOUT.
        """
        self.sockets[socket] = flags

    def modify(self, socket, flags=POLLIN|POLLOUT):
        """Modify the flags for an already registered 0MQ socket or native fd."""
        self.register(socket, flags)

    def unregister(self, socket):
        """Remove a 0MQ socket or native fd for I/O monitoring.

        Parameters
        ----------
        socket : Socket
            The socket instance to stop polling.
        """
        del self.sockets[socket]

    def poll(self, timeout=None):
        """Poll the registered 0MQ or native fds for I/O.

        Parameters
        ----------
        timeout : int
            The timeout in microseconds. If None, no timeout (infinite).
        """
        if timeout is None:
            timeout = -1
        return _poll(self.sockets.items(), timeout=timeout)


def select(rlist, wlist, xlist, timeout=None):
    """Return the result of poll as a lists of sockets ready for r/w.

    This has the same interface as Python's built-in :func:`select` function.
    """
    if timeout is None:
        timeout = -1
    sockets = []
    for s in set(rlist + wlist + xlist):
        flags = 0
        if s in rlist:
            flags |= POLLIN
        if s in wlist:
            flags |= POLLOUT
        if s in xlist:
            flags |= POLLERR
        sockets.append((s, flags))
    return_sockets = _poll(sockets, timeout)
    rlist, wlist, xlist = [], [], []
    for s, flags in return_sockets:
        if flags & POLLIN:
            rlist.append(s)
        if flags & POLLOUT:
            wlist.append(s)
        if flags & POLLERR:
            xlist.append(s)
    return rlist, wlist, xlist
    


__all__ = [
    'Context',
    'Socket',
    'ZMQError',
    'NOBLOCK',
    'P2P',
    'PAIR',
    'PUB',
    'SUB',
    'REQ',
    'REP',
    'XREQ',
    'XREP',
    'UPSTREAM',
    'DOWNSTREAM',
    'HWM',
    'LWM',
    'SWAP',
    'AFFINITY',
    'IDENTITY',
    'SUBSCRIBE',
    'UNSUBSCRIBE',
    'RATE',
    'RECOVERY_IVL',
    'MCAST_LOOP',
    'SNDBUF',
    'RCVBUF',
    'SNDMORE',
    'RCVMORE',
    'POLL',
    'POLLIN',
    'POLLOUT',
    'POLLERR',
    '_poll',
    'select',
    'Poller',
    'split_ident',
    'join_ident'
]
<|MERGE_RESOLUTION|>--- conflicted
+++ resolved
@@ -562,12 +562,7 @@
             rc = zmq_msg_close(&data)
 
         if rc != 0:
-<<<<<<< HEAD
-            raise ZMQError(zmq_errno())
-=======
-            raise ZMQError(zmq_strerror(zmq_errno()))
-
->>>>>>> b2097cf6
+            raise ZMQError(zmq_errno())
         return msg
 
     def send_multipart(self, msg_parts, int flags=0):
