--- conflicted
+++ resolved
@@ -29,14 +29,9 @@
         super(TestFutureSocket, self).tearDown()
         if self.loop:
             self.loop.close(all_fds=True)
-<<<<<<< HEAD
-
-=======
         IOLoop.clear_current()
         IOLoop.clear_instance()
 
-    
->>>>>>> e7727546
     def test_socket_class(self):
         s = self.context.socket(zmq.PUSH)
         assert isinstance(s, future.Socket)
